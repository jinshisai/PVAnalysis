<<<<<<< HEAD
=======
# -*- coding: utf-8 -*-
#----------------------------------------------------------------------------
# Created By  : Yusuke Aso
# Created Date: 2022 Jan 27
# Updated Date: 2023 Nov 21 by J.Sai
# version = alpha
# ---------------------------------------------------------------------------
"""
This script makes position-velocity diagrams along the major anc minor axes and reproduces their silhouette by the UCM envelope.
The main class PVSilhouette can be imported to do each steps separately.

Note. FITS files with multiple beams are not supported. The dynamic range for xlim_plot and vlim_plot should be >10 for nice tick labels.
"""

import numpy as np
import matplotlib.pyplot as plt
from astropy.io import fits
from astropy import constants
from astropy.coordinates import SkyCoord
from scipy.interpolate import RegularGridInterpolator as RGI
from tqdm import tqdm
import warnings

from utils import emcee_corner
from pvsilhouette.mockpvd import MockPVD

warnings.simplefilter('ignore', RuntimeWarning)


class PVSilhouette():

#    def __init__(self):

    def read_cubefits(self, cubefits: str, center: str = None,
                      dist: float = 1, vsys: float = 0,
                      xmax: float = 1e4, ymax: float = 1e4,
                      vmin: float = -100, vmax: float = 100,
                      sigma: float = None) -> dict:
        """
        Read a position-velocity diagram in the FITS format.

        Parameters
        ----------
        cubefits : str
            Name of the input FITS file including the extension.
        center : str
            Coordinates of the target: e.g., "01h23m45.6s 01d23m45.6s".
        dist : float
            Distance of the target, used to convert arcsec to au.
        vsys : float
            Systemic velocity of the target.
        xmax : float
            The R.A. axis is limited to (-xmax, xmax) in the unit of au.
        ymax : float
            The Dec. axis is limited to (-xmax, xmax) in the unit of au.
        vmax : float
            The velocity axis of the PV diagram is limited to (vmin, vmax).
        vmin : float
            The velocity axis of the PV diagram is limited to (vmin, vmax).
        sigma : float
            Standard deviation of the FITS data. None means automatic.

        Returns
        ----------
        fitsdata : dict
            x (1D array), v (1D array), data (2D array), header, and sigma.
        """
        cc = constants.c.si.value
        f = fits.open(cubefits)[0]
        d, h = np.squeeze(f.data), f.header
        if center is None:
            cx, cy = 0, 0
        else:
            coord = SkyCoord(center, frame='icrs')
            cx = coord.ra.degree - h['CRVAL1']
            cy = coord.dec.degree - h['CRVAL2']
        if sigma is None:
            sigma = np.mean([np.nanstd(d[:2]), np.std(d[-2:])])
            print(f'sigma = {sigma:.3e}')
        x = (np.arange(h['NAXIS1']) - h['CRPIX1'] + 1) * h['CDELT1']
        y = (np.arange(h['NAXIS2']) - h['CRPIX2'] + 1) * h['CDELT2']
        v = (np.arange(h['NAXIS3']) - h['CRPIX3'] + 1) * h['CDELT3']
        v = v + h['CRVAL3']
        x = (x - cx) * 3600. * dist  # au
        y = (y - cy) * 3600. * dist  # au
        v = (1. - v / h['RESTFRQ']) * cc / 1.e3 - vsys  # km/s
        i0, i1 = np.argmin(np.abs(x - xmax)), np.argmin(np.abs(x + xmax))
        j0, j1 = np.argmin(np.abs(y + ymax)), np.argmin(np.abs(y - ymax))
        k0, k1 = np.argmin(np.abs(v - vmin)), np.argmin(np.abs(v - vmax))
        self.offpix = (i0, j0, k0)
        x, y, v = x[i0:i1 + 1], y[j0:j1 + 1], v[k0:k1 + 1],
        d =  d[k0:k1 + 1, j0:j1 + 1, i0:i1 + 1]
        dx, dy, dv = x[1] - x[0], y[1] - y[0], v[1] - v[0]
        if 'BMAJ' in h.keys():
            bmaj = h['BMAJ'] * 3600. * dist  # au
            bmin = h['BMIN'] * 3600. * dist  # au
            bpa = h['BPA']  # deg
        else:
            bmaj, bmin, bpa = dy, -dx, 0
            print('No valid beam in the FITS file.')
        self.x, self.dx = x, dx
        self.y, self.dy = y, dy
        self.v, self.dv = v, dv
        self.data, self.header, self.sigma = d, h, sigma
        self.bmaj, self.bmin, self.bpa = bmaj, bmin, bpa
        self.cubefits, self.dist, self.vsys = cubefits, dist, vsys
        return {'x':x, 'y':y, 'v':v, 'data':d, 'header':h, 'sigma':sigma}

    def read_pvfits(self, pvfits: str,
                    dist: float = 1, vsys: float = 0,
                    xmax: float = 1e4,
                    vmin: float = -100, vmax: float = 100,
                    sigma: float = None) -> dict:
        """
        Read a position-velocity diagram in the FITS format.

        Parameters
        ----------
        pvfits : str
            Name of the input FITS file including the extension.
        dist : float
            Distance of the target, used to convert arcsec to au.
        vsys : float
            Systemic velocity of the target.
        xmax : float
            The positional axis is limited to (-xmax, xmax) in the unit of au.
        vmin : float
            The velocity axis is limited to (-vmax, vmax) in the unit of km/s.
        vmax : float
            The velocity axis is limited to (-vmax, vmax) in the unit of km/s.
        sigma : float
            Standard deviation of the FITS data. None means automatic.

        Returns
        ----------
        fitsdata : dict
            x (1D array), v (1D array), data (2D array), header, and sigma.
        """
        cc = constants.c.si.value
        f = fits.open(pvfits)[0]
        d, h = np.squeeze(f.data), f.header
        if sigma is None:
            sigma = np.mean([np.std(d[:2, 10:-10]), np.std(d[-2:, 10:-10]),
                             np.std(d[2:-2, :10]), np.std(d[2:-2, -10:])])
            print(f'sigma = {sigma:.3e}')
        x = (np.arange(h['NAXIS1'])-h['CRPIX1']+1)*h['CDELT1']+h['CRVAL1']
        v = (np.arange(h['NAXIS2'])-h['CRPIX2']+1)*h['CDELT2']+h['CRVAL2']
        x = x * dist  # au
        v = (1. - v / h['RESTFRQ']) * cc / 1.e3 - vsys  # km/s
        i0, i1 = np.argmin(np.abs(x + xmax)), np.argmin(np.abs(x - xmax))
        j0, j1 = np.argmin(np.abs(v - vmin)), np.argmin(np.abs(v - vmax))
        x, v, d = x[i0:i1 + 1], v[j0:j1 + 1], d[j0:j1 + 1, i0:i1 + 1]
        dx, dv = x[1] - x[0], v[1] - v[0]
        if 'BMAJ' in h.keys():
            dNyquist = (bmaj := h['BMAJ'] * 3600. * dist) / 2.  # au
            self.beam = [h['BMAJ'] * 3600. * dist, h['BMIN'] * 3600. * dist, h['BPA']]
        else:
            dNyquist = bmaj = np.abs(dx)  # au
            self.beam = None
            print('No valid beam in the FITS file.')
        self.x, self.dx = x, dx
        self.v, self.dv = v, dv
        self.data, self.header, self.sigma = d, h, sigma
        self.bmaj, self.dNyquist = bmaj, dNyquist
        self.bmin = h['BMIN'] * 3600. * dist
        self.pvfits, self.dist, self.vsys = pvfits, dist, vsys
        return {'x':x, 'v':v, 'data':d, 'header':h, 'sigma':sigma}

    def get_PV(self, cubefits: str = None,
               pa: float = 0, center: str = None,
               dist: float = 1, vsys: float = 0,
               xmax: float = 1e4,
               vmin: float = -100, vmax: float = 100,
               sigma: float = None):
        if not (cubefits is None):
            self.read_cubefits(cubefits, center, dist, vsys,
                               xmax, xmax, vmin, vmax, sigma)
        x, y, v = self.x, self.y, self.v
        sigma, d = self.sigma, self.data
        n = np.floor(xmax / self.dy)
        r = (np.arange(2 * n + 1) - n) * self.dy
        ry = r * np.cos(np.radians(pa))
        rx = r * np.sin(np.radians(pa))
        dpvmajor = [None] * len(v)
        dpvminor = [None] * len(v)
        for i in range(len(v)):
            interp = RGI((-x, y), d[i], bounds_error=False)
            dpvmajor[i] = interp((-rx, ry))
            dpvminor[i] = interp((ry, rx))
        self.dpvmajor = np.array(dpvmajor)
        self.dpvminor = np.array(dpvminor)
        self.x = r
    
    def put_PV(self, pvmajorfits: str, pvminorfits: str,
               dist: float, vsys: float,
               rmax: float, vmin: float, vmax: float, sigma: float,
               dNsampling = [5, 1]):
        self.read_pvfits(pvmajorfits, dist, vsys, rmax, vmin, vmax, sigma)
        if dNsampling is not None: self.sampling(dNsampling)
        self.dpvmajor = self.data
        self.read_pvfits(pvminorfits, dist, vsys, rmax, vmin, vmax, sigma)
        if dNsampling is not None: self.sampling(dNsampling)
        self.dpvminor = self.data


    def sampling(self, steps):
        x_smpl, y_smpl = steps
        x_smpl = int(self.bmin / x_smpl / self.dx )
        y_smpl = int(1. / y_smpl)
        if x_smpl == 0: x_smpl = 1
        if y_smpl == 0: y_smpl = 1
        #print(x_smpl, self.bmin, self.dx)
        self.data = self.data[y_smpl//2::y_smpl, x_smpl//2::x_smpl]
        self.v = self.v[y_smpl//2::y_smpl]
        self.x = self.x[x_smpl//2::x_smpl]
        self.dx = self.x[1] - self.x[0]
        self.dv = self.v[1] - self.v[0]

    '''
    def fitting(self, incl: float = 90,
                Mstar_range: list = [0.01, 10],
                Rc_range: list = [1, 1000],
                alphainfall_range: list = [0.01, 1],
                Mstar_fixed: float = None,
                Rc_fixed: float = None,
                alphainfall_fixed: float = None,
                cutoff: float = 5, vmask: list = [0, 0],
                figname: str = 'PVsilhouette',
                show: bool = False,
                progressbar: bool = True,
                kwargs_emcee_corner: dict = {}):
        majobs = np.where(self.dpvmajor > cutoff * self.sigma, 1, 0)
        minobs = np.where(self.dpvminor > cutoff * self.sigma, 1, 0)
        x, v = np.meshgrid(self.x, self.v)
        def minmax(a: np.ndarray, b: np.ndarray, s: str, m: np.ndarray):
            rng = a[(b >= 0 if s == '+' else b < 0) * (m > 0.5)]
            if len(rng) == 0:
                return 0, 0
            else:
                return np.min(rng), np.max(rng)
        rng = np.array([[[minmax(a, b, s, m)
                          for m in [majobs, minobs]]
                         for s in ['-', '+']]
                        for a, b in zip([x, v], [v, x])])
        def combine(r: np.ndarray):
            return np.min(r[:, 0]), np.max(r[:, 1])
        rng = [[combine(r) for r in rr] for rr in rng]
        mask = [[(s * a > 0) * ((b < r[0]) + (r[1] < b))
                 for s, r in zip([-1, 1], rr)]
                for a, b, rr in zip([v, x], [x, v], rng)]
        mask = np.sum(mask, axis=(0, 1)) + (vmask[0] < v) * (v < vmask[1])
        majobs = np.where(mask, np.nan, majobs)
        minobs = np.where(mask, np.nan, minobs)
        majsig = 1
        minsig = 1
        def calcchi2(majmod: np.ndarray, minmod: np.ndarray):
            chi2 =   np.nansum((majobs - majmod)**2 / majsig**2) \
                   + np.nansum((minobs - minmod)**2 / minsig**2)
            return chi2
        
        chi2max1 = calcchi2(np.ones_like(majobs), np.ones_like(minobs))
        chi2max0 = calcchi2(np.zeros_like(majobs), np.zeros_like(minobs))
        chi2max = np.min([chi2max0, chi2max1])
        def getquad(m):
            nv, nx = np.shape(m)
            q =   np.sum(m[:nv//2, :nx//2]) + np.sum(m[nv//2:, nx//2:]) \
                - np.sum(m[nv//2:, :nx//2]) - np.sum(m[:nv//2, nx//2:])
            return int(np.sign(q))
        majquad = getquad(self.dpvmajor)
        minquad = getquad(self.dpvminor) * (-1)
        def makemodel(Mstar, Rc, alphainfall, outputvel=False):
            a = velmax(self.x, Mstar=Mstar, Rc=Rc,
                       alphainfall=alphainfall, incl=incl)
            major = []
            for min, max in zip(a['major']['vlosmin'], a['major']['vlosmax']):
                major.append(np.where((min < self.v) * (self.v < max), 1, 0))
            major = np.transpose(major)[:, ::majquad]
            minor = []
            for min, max in zip(a['minor']['vlosmin'], a['minor']['vlosmax']):
                minor.append(np.where((min < self.v) * (self.v < max), 1, 0))
            minor = np.transpose(minor)[:, ::minquad]
            if outputvel:
                return major, minor, a
            else:
                return major, minor
        p_fixed = np.array([Mstar_fixed, Rc_fixed, alphainfall_fixed])
        if None in p_fixed:
            labels = np.array(['log Mstar', 'log Rc', r'log $\alpha$'])
            labels = labels[p_fixed == None]
            kwargs0 = {'nwalkers_per_ndim':16, 'nburnin':100, 'nsteps':500,
                       'rangelevel':None, 'labels':labels,
                       'figname':figname+'.corner.png', 'show_corner':show,}
            kwargs = dict(kwargs0, **kwargs_emcee_corner)
            if progressbar:
                total = kwargs['nwalkers_per_ndim'] * len(p_fixed[p_fixed == None])
                total *= kwargs['nburnin'] + kwargs['nsteps'] + 2
                bar = tqdm(total=total)
                bar.set_description('Within the ranges')
            def lnprob(p):
                if progressbar:
                    bar.update(1)
                q = p_fixed.copy()
                q[p_fixed == None] = 10**p
                chi2 = calcchi2(*makemodel(*q))
                return -np.inf if chi2 > chi2max else -0.5 * chi2
            plim = np.array([Mstar_range, Rc_range, alphainfall_range])
            plim = np.log10(plim[p_fixed == None]).T
            mcmc = emcee_corner(plim, lnprob, simpleoutput=False, **kwargs)
            if np.isinf(lnprob(mcmc[0])):
                print('No model is better than the all-0 or all-1 models.')
            popt = p_fixed.copy()
            popt[p_fixed == None] = 10**mcmc[0]
            plow = p_fixed.copy()
            plow[p_fixed == None] = 10**mcmc[1]
            phigh = p_fixed.copy()
            phigh[p_fixed == None] = 10**mcmc[3]
        else:
            popt = p_fixed
            plow = p_fixed
            phigh = p_fixed
        self.popt = popt
        self.plow = plow
        self.phigh = phigh
        print(f'M* = {plow[0]:.2f}, {popt[0]:.2f}, {phigh[0]:.2f} Msun')
        print(f'Rc = {plow[1]:.0f}, {popt[1]:.0f}, {phigh[1]:.0f} au')
        print(f'alpha = {plow[2]:.2f}, {popt[2]:.2f}, {phigh[2]:.2f}')

        majmod, minmod, a = makemodel(*popt, outputvel=True)
        fig = plt.figure()
        ax = fig.add_subplot(1, 2, 1)
        z = np.where(mask, -(mask.astype('int')), (majobs - majmod)**2)
        ax.pcolormesh(self.x, self.v, z, cmap='bwr', vmin=-1, vmax=1, alpha=0.1)
        ax.contour(self.x, self.v, self.dpvmajor,
                   levels=np.arange(1, 10) * 3 * self.sigma, colors='k')
        ax.plot(self.x * majquad, a['major']['vlosmax'], '-r')
        ax.plot(self.x * majquad, a['major']['vlosmin'], '-r')
        ax.set_xlabel('major offset (au)')
        ax.set_ylabel(r'$V-V_{\rm sys}$ (km s$^{-1}$)')
        ax.set_ylim(np.min(self.v), np.max(self.v))
        ax = fig.add_subplot(1, 2, 2)
        z = np.where(mask, -(mask.astype('int')), (minobs - minmod)**2)
        ax.pcolormesh(self.x, self.v, z, cmap='bwr', vmin=-1, vmax=1, alpha=0.1)
        ax.contour(self.x, self.v, self.dpvminor,
                   levels=np.arange(1, 10) * 3 * self.sigma, colors='k')
        ax.plot(self.x * minquad, a['minor']['vlosmax'], '-r')
        ax.plot(self.x * minquad, a['minor']['vlosmin'], '-r')
        ax.set_xlabel('minor offset (au)')
        ax.set_ylim(self.v.min(), self.v.max())
        ax.set_title(r'$M_{*}$'+f'={popt[0]:.2f}'+r'$M_{\odot}$'
            +', '+r'$R_{c}$'+f'={popt[1]:.0f} au'
            +'\n'+r'$\alpha$'+f'={popt[2]:.2f}'
            +', '+r'$\alpha ^{2} M_{*}$'+f'={popt[0] * popt[2]**2:.2}')
        fig.tight_layout()
        fig.savefig(figname + '.model.png')
        if show: plt.show()
    '''


    def check_modelgrid(self, nsubgrid: float = 1, 
        n_nest: list = None, reslim: float = 5):
        # model grid
        mpvd = MockPVD(self.x, self.x, self.v, 
            nsubgrid = nsubgrid, nnest = n_nest, 
            beam = self.beam, reslim = reslim)
        mpvd.grid.gridinfo()


    def fit_mockpvd(self, 
                incl: float = 89.,
                Mstar_range: list = [0.01, 10],
                Rc_range: list = [1., 1000.],
                alphainfall_range: list = [0.0, 1],
                log_ftau_range: list = [-1., 3.],
                log_frho_range: list = [-1., 4.],
                sig_mdl_range: list = [0., 10.],
                fixed_params: dict = {'Mstar': None, 
                'Rc': None, 'alphainfall': None,
                'log_ftau': None, 'log_frho': None, 'sig_mdl': None},
                vmask: list = [0, 0],
                filename: str = 'PVsilhouette',
                show: bool = False,
                progressbar: bool = True,
                kwargs_emcee_corner: dict = {},
                signmajor = None, signminor = None,
                pa_maj = None, pa_min = None,
                beam = None, linewidth = None,
                p0 = None,
                nsubgrid = 1, n_nest = [3, 3], reslim = 5,
                set_title: bool = True, title: str = None):
        # Observed PV diagrams
        majobs = self.dpvmajor.copy()
        minobs = self.dpvminor.copy()
        # correction factor for over sampling
        beam_area = np.pi/(4.*np.log(2.)) * self.bmaj * self.bmin # beam area
        Rarea = beam_area / self.dx / self.dx # area ratio


        # grid & mask
        x, v = np.meshgrid(self.x, self.v)
        '''
        def minmax(a: np.ndarray, b: np.ndarray, s: str, m: np.ndarray):
            rng = a[(b >= 0 if s == '+' else b < 0) * (m > 0.5)]
            if len(rng) == 0:
                return 0, 0
            else:
                return np.min(rng), np.max(rng)
        rng = np.array([[[minmax(a, b, s, m)
                          for m in [majobs, minobs]]
                         for s in ['-', '+']]
                        for a, b in zip([x, v], [v, x])])
        def combine(r: np.ndarray):
            return np.min(r[:, 0]), np.max(r[:, 1])
        rng = [[combine(r) for r in rr] for rr in rng]
        mask = [[(s * a > 0) * ((b < r[0]) + (r[1] < b))
                 for s, r in zip([-1, 1], rr)]
                for a, b, rr in zip([v, x], [x, v], rng)]
        '''
        mask = (vmask[0] < v) * (v < vmask[1])
        majobs = np.where(mask, np.nan, majobs)
        minobs = np.where(mask, np.nan, minobs)


        # define chi2
        majsig, minsig = self.sigma, self.sigma
        def calcchi2(majmod: np.ndarray, minmod: np.ndarray, majsig: float, minsig: float):
            chi2 = np.nansum((majobs - majmod)**2 / majsig**2) \
                   + np.nansum((minobs - minmod)**2 / minsig**2)
            return chi2 / np.sqrt(Rarea) # correct over sampling


        # get quadrant
        majquad = getquad(self.dpvmajor) if signmajor is None else signmajor
        minquad = getquad(self.dpvminor) * (-1) if signminor is None else signminor

        # model
        mpvd = MockPVD(self.x, self.x, self.v, 
            nsubgrid = nsubgrid, nnest = n_nest, 
            beam = self.beam, reslim = reslim)
        rout = np.nanmax(self.x)
        def makemodel(Mstar, Rc, alphainfall, log_ftau, log_frho):
            major, minor = mpvd.generate_mockpvd(
                Mstar, Rc, alphainfall, 
                frho = 10.**log_frho, ftau = 10.**log_ftau,
                incl = incl, linewidth = linewidth,
                rout = rout, pa = [pa_maj, pa_min],
                axis = 'both')
            # quadrant
            major = major[:, ::majquad] #[:,step//2::step]
            minor = minor[:, ::minquad] #[:,step//2::step]
            return major, minor


        # Fitting
        _fixed_params = {'Mstar': None, 
        'Rc': None, 'alphainfall': None,
        'log_ftau': None, 'log_frho': None, 'sig_mdl': None}
        _fixed_params.update(fixed_params)
        p_fixed = np.array(list(_fixed_params.values()))
        if None in p_fixed:
            labels = np.array(['Mstar', 'Rc', r'$\alpha$', r'$f_\mathrm{flux}$', 
                r'log $f_\tau$', r'log $f_\rho$', r'$\sigma_\mathrm{model}$'])
            labels = labels[p_fixed == None]
            kwargs0 = {'nwalkers_per_ndim':4, 'nburnin':500, 'nsteps':500,
                       'rangelevel': None, 'labels':labels,
                       'figname':filename+'.corner.png', 'show_corner':show,
                       }
            kwargs = dict(kwargs0, **kwargs_emcee_corner)
            # progress bar
            if progressbar:
                total = kwargs['nwalkers_per_ndim'] * len(p_fixed[p_fixed == None])
                total *= kwargs['nburnin'] + kwargs['nsteps']
                bar = tqdm(total=total)
                bar.set_description('Within the ranges')
            # Modified log likelihood
            def lnprob(p):
                if progressbar:
                    bar.update(1)
                # parameter
                q = p_fixed.copy()
                q[p_fixed == None] = p # in linear scale
                # updated sigma
                majsig2 = ((1. + q[-1]) * majsig)**2.
                minsig2 = ((1. + q[-1]) * minsig)**2.
                # make model
                majmod, minmod = makemodel(*q[:-1])
                fflux = (np.nansum(majobs * majmod) + np.nansum(minobs * minmod)) \
                        / (np.nansum(majmod * majmod) + np.nansum(minmod * minmod))
                majmod = fflux * majmod
                minmod = fflux * minmod
                return - 0.5 * (np.nansum((majobs - majmod)**2 / majsig2 + np.log(2.*np.pi*majsig2))\
                    + np.nansum((minobs - minmod)**2 / minsig2 + np.log(2.*np.pi*minsig2))) / np.sqrt(Rarea)
            # prior
            plim = np.array([Mstar_range, Rc_range, alphainfall_range,
                             log_ftau_range, log_frho_range, sig_mdl_range])
            plim = plim[p_fixed == None].T

            # run mcmc fitting
            mcmc = emcee_corner(plim, lnprob, simpleoutput=False, **kwargs)
            # best parameters & errors
            popt = p_fixed.copy()
            popt[p_fixed == None] = mcmc[0]
            plow = p_fixed.copy()
            plow[p_fixed == None] = mcmc[1]
            pmid = p_fixed.copy()
            pmid[p_fixed == None] = mcmc[2]
            phigh = p_fixed.copy()
            phigh[p_fixed == None] = mcmc[3]
        else:
            popt = p_fixed
            plow = p_fixed
            pmid = p_fixed
            phigh = p_fixed
        self.popt = popt
        self.plow = plow
        self.pmid = pmid
        self.phigh = phigh
        print(f'M* = {plow[0]:.2f}, {popt[0]:.2f}, {phigh[0]:.2f} Msun')
        print(f'Rc = {plow[1]:.0f}, {popt[1]:.0f}, {phigh[1]:.0f} au')
        print(f'alpha = {plow[2]:.2f}, {popt[2]:.2f}, {phigh[2]:.2f}')
        print(f'f_tau = {plow[3]:.2f}, {popt[3]:.2f}, {phigh[3]:.2f}')
        print(f'f_rho = {plow[4]:.2f}, {popt[4]:.2f}, {phigh[4]:.2f}')
        print(f'sig_mdl = {plow[5]:.2f}, {popt[5]:.2f}, {phigh[5]:.2f}')


        # write out result
        self.writeout_fitres(filename + '.popt')


        # plot
        figs = self.plot_pvds(color = 'model', contour = 'obs',
            filename = filename, incl = incl, vmask = vmask, pa_maj = pa_maj, pa_min = pa_min,
            linewidth = linewidth, signmajor = signmajor, signminor = signminor,
            show = show, set_title = set_title, nsubgrid = nsubgrid, n_nest = n_nest, reslim = reslim,
            title=title)


    def writeout_fitres(self, fout:str = 'PVsilhouette.popt'):
        '''
        Write out fitting result.

        Parameters
        ----------
        fout (str): Output file name without the file extension.
        '''
        if hasattr(self, 'popt'):
            labels = np.array(['Mstar', 'Rc', 'alpha',
                               'log_ftau', 'log_frho', 'sig_mdl'])
            header = '# popt plow pmid phigh\n'

            with open(fout+'.txt', 'w+') as f:
                f.write(header)
                np.savetxt(f, 
                    np.array([labels, self.popt, self.plow, self.pmid, self.phigh]).T,
                    fmt = '%s')#, '%13.6e', '%13.6e', '%13.6e', '%13.6e'])
        else:
            print('ERROR\twriteout_fitres: No optimized parameters are found.')
            print('ERROR\twriteout_fitres: Run fitting first.')
            return 0


    def read_fitres(self, f: str):
        '''
        Read fitting result.

        Parameter
        ---------
        f (str): Path to a file containing the fitting result.
        '''
        self.popt, self.plow, self.pmid, self.phigh = \
        np.genfromtxt(f, dtype = float, comments = '#', unpack = True,
            usecols = (1,2,3,4))


    def plot_pvds(self, filename = 'PVsilhouette', 
        color = 'model', contour = 'obs', incl = 89.,
        vmask = [0., 0.], pa_maj = None, pa_min = None, linewidth = None,
        signmajor: int = None, signminor: int = None, 
        cmap = 'viridis', cmap_residual = 'bwr', ext = '.png',
        set_title = False, title = None,
        show = False, nsubgrid = 1, n_nest = [3, 3], reslim = 5,
        shadecolor = 'white', clevels = None):
        '''
        Plot observed and model PV diagrams.
        '''

        # data
        majobs, minobs = self.dpvmajor.copy(), self.dpvminor.copy()

        # get quadrant
        majquad = getquad(self.dpvmajor) if signmajor is None else signmajor
        minquad = getquad(self.dpvminor) * (-1) if signminor is None else signminor

        # model
        mpvd = MockPVD(self.x, self.x, self.v, 
            nsubgrid = nsubgrid, nnest = n_nest, 
            beam = self.beam, reslim = reslim)
        rout = np.nanmax(self.x)
        def makemodel(Mstar, Rc, alphainfall, log_ftau, log_frho):
            major, minor = mpvd.generate_mockpvd(
                Mstar, Rc, alphainfall, 
                frho = 10.**log_frho, ftau = 10.**log_ftau,
                incl = incl, linewidth = linewidth,
                rout = rout, pa = [pa_maj, pa_min],
                axis = 'both')
            # quadrant
            major = major[:, ::majquad] #[:,step//2::step]
            minor = minor[:, ::minquad] #[:,step//2::step]
            return major, minor


        # grid/data/mask/sigma
        x, v = np.meshgrid(self.x, self.v)
        mask = (vmask[0] < v) * (v < vmask[1]) # velocity mask
        majsig, minsig = self.sigma, self.sigma

        if 'model' in [color, contour]:
            # check if fitting result exists
            if hasattr(self, 'popt'):
                pass
            else:
                print('ERROR\twriteout_fitres: No optimized parameters are found.')
                print('ERROR\twriteout_fitres: Run fitting or read fitting result first.')
                return 0
            # model pv diagrams
            majmod, minmod = makemodel(*self.popt[:-1])
            # residual
            majres = np.where(mask, -(mask.astype('int')), (majobs - majmod) / majsig)
            minres = np.where(mask, -(mask.astype('int')), (minobs - minmod) / minsig)
            plot_residual = True
            outlabel = '.model'
        else:
            plot_residual = False
            outlabel = '.obs'


        if clevels is None: clevels = np.arange(1, 10) * 3 * self.sigma
        def makeplots(data_color, data_contour, cmap,
            vmin = None, vmax = None, vmask = None, alpha = 1.):
            # set figure
            fig, axes = plt.subplots(1, 2,)
            ax1, ax2 = axes

            # major
            im = ax1.pcolormesh(self.x, self.v, data_color[0], 
                cmap=cmap, vmin = vmin, vmax = vmax,
                alpha = alpha, rasterized = True)
            #cax = ax1.inset_axes([1.0, 0., 0.05, 1.]) # x0, y0, dx, dy
            #fig.colorbar(im, cax=cax)
            ax1.contour(self.x, self.v, data_contour[0],
                       levels = clevels, colors='k')
            ax1.set_xlabel('Major offset (au)')
            ax1.set_ylabel(r'$V-V_{\rm sys}$ (km s$^{-1}$)')

            # minor
            im = ax2.pcolormesh(self.x, self.v, data_color[1], cmap=cmap, 
                vmin= vmin, vmax = vmax, alpha=alpha, rasterized=True)
            ax2.contour(self.x, self.v, data_contour[1],
                       levels = clevels, colors='k')
            cax2 = ax2.inset_axes([1.0, 0., 0.05, 1.]) # x0, y0, dx, dy
            fig.colorbar(im, cax=cax2)
            ax2.set_yticklabels('')
            ax2.set_xlabel('Minor offset (au)')

            for ax in axes:
                ax.set_xlim(np.min(self.x), np.max(self.x))
                ax.set_ylim(np.min(self.v), np.max(self.v))

            if vmask is not None:
                _v = self.v[ (self.v > vmask[0]) * (self.v < vmask[1])] # masked velocity ranges
                for ax in axes:
                    ax.fill_between(
                        self.x, np.full(len(self.x), np.min(_v) - 0.5 * self.dv), 
                        np.full(len(self.x), np.max(_v) + 0.5 * self.dv),
                        color = shadecolor, alpha = 0.6,
                        edgecolor = None,
                        )

            if set_title:
                ax2.set_title(r'$M_{*}$'+f'={self.popt[0]:.2f}'+r'$M_{\odot}$'
                    +', '+r'$R_{c}$'+f'={self.popt[1]:.0f} au'
                    +'\n'+r'$\alpha$'+f'={self.popt[2]:.2f}'
                    +', '+r'$\alpha ^{2} M_{*}$'+f'={self.popt[0] * self.popt[2]**2:.2}')
            if title is not None:
                fig.suptitle(title)

            return fig


        # color images and model images
        d_col = [majmod, minmod] if color == 'model' else [majobs, minobs]
        d_con = [majmod, minmod] if contour == 'model' else [majobs, minobs]


        figs = []
        # main plot
        vmin, vmax = np.nanmin(np.array(d_col)), np.nanmax(np.array(d_col))
        vmask = vmask if vmask[1] > vmask[0] else None
        fig = makeplots(d_col, d_con, cmap, vmin = vmin, vmax = vmax, 
            vmask = vmask, alpha = 0.8)
        fig.tight_layout()
        fig.savefig(filename + outlabel + ext, dpi = 300)
        figs.append(fig)
        if show: plt.show()

        # residual plot
        if plot_residual:
            d_col = [majres, minres] if color == 'model' else [majobs, minobs]
            d_con = [majres, minres] if contour == 'model' else [majobs, minobs]
            vmin, vmax = np.nanmin(np.array(d_col)), np.nanmax(np.array(d_col))
            # plot
            fig2 = makeplots(d_col, d_con, cmap_residual, 
                vmin = vmin, vmax = vmax, 
                vmask = None, alpha = 0.5)
            fig2.tight_layout()
            fig2.savefig(filename + '.residual' + ext, dpi = 300)
            figs.append(fig2)
            if show: plt.show()

        return figs


def getquad(m):
    '''
    Get quadrant
    '''
    nv, nx = np.shape(m)
    q = np.sum(m[:nv//2, :nx//2]) + np.sum(m[nv//2:, nx//2:]) \
        - np.sum(m[nv//2:, :nx//2]) - np.sum(m[:nv//2, nx//2:])
    return int(np.sign(q))
>>>>>>> 5449a322
<|MERGE_RESOLUTION|>--- conflicted
+++ resolved
@@ -1,5 +1,3 @@
-<<<<<<< HEAD
-=======
 # -*- coding: utf-8 -*-
 #----------------------------------------------------------------------------
 # Created By  : Yusuke Aso
@@ -728,5 +726,4 @@
     nv, nx = np.shape(m)
     q = np.sum(m[:nv//2, :nx//2]) + np.sum(m[nv//2:, nx//2:]) \
         - np.sum(m[nv//2:, :nx//2]) - np.sum(m[:nv//2, nx//2:])
-    return int(np.sign(q))
->>>>>>> 5449a322
+    return int(np.sign(q))