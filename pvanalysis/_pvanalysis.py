--- conflicted
+++ resolved
@@ -1217,12 +1217,7 @@
         else:
             x = np.linspace(-xmax, xmax, 100)
             x[(-xmin < x) * (x < xmin)] = None
-<<<<<<< HEAD
-            vsys = popt[4] if len(popt) == 5 else 0
-            y = self.xsign * (fx_model(x) - vsys) + vsys
-=======
             y = fx_model(self.xsign * x)
->>>>>>> 623ceb40
         if flipaxis and not loglog: x, y = y, x
         ax.plot(x, y, ls=ls, lw=2, color='gray', zorder=3)
 
